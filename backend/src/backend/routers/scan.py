from __future__ import annotations

import logging
from typing import Any, Optional
from datetime import datetime, timezone

from fastapi import APIRouter, File, UploadFile, HTTPException, status, Request, Depends

from ..services.opencv_service import BottleMeasurer, MeasurementError
from ..services.roboflow_service import RoboflowClient
from ..services.validation_service import validate_scan
from ..db.mongo import mongo_db
from ..schemas.scan import ScanResponse
from ..services.iot_client import SmartBinClient
from ..services.ws_manager import manager
from ..services.reward_service import add_points
<<<<<<< HEAD
from ..middleware.auth_middleware import get_current_user
from ..models.user import User
=======
import base64, binascii
from pathlib import Path
from uuid import uuid4
>>>>>>> c075f36c

router = APIRouter()
logger = logging.getLogger(__name__)

bottle_measurer = BottleMeasurer()  # default settings; could be injected
roboflow_client = RoboflowClient()
smartbin_client = SmartBinClient()


@router.post("/scan", response_model=ScanResponse, status_code=status.HTTP_200_OK)
async def scan_bottle(
    request: Request,
    image: UploadFile = File(...),
    current_user: User = Depends(get_current_user)
) -> Any:  # noqa: WPS110
    """Handle bottle scanning.

    Requires authentication. User context is injected by auth middleware.

    1. Read image bytes.
    2. Run OpenCV measurement.
    3. Call Roboflow for brand prediction.
    4. Validate and compute reward.
    5. Store result in MongoDB.
    6. Return validation payload.
    """

    content = await image.read()
    if not content:
        raise HTTPException(status_code=400, detail="Empty image upload")

    # 2. OpenCV measurement (with debug preview)
    try:
        measurement, preview_bytes = bottle_measurer.measure(content, return_debug=True)
        preview_b64: str | None = base64.b64encode(preview_bytes).decode()
        # save preview image to disk
        debug_dir = Path("debug_images")
        debug_dir.mkdir(exist_ok=True)
        filename = f"{uuid4().hex}.jpg"
        (debug_dir / filename).write_bytes(preview_bytes)
        debug_url = f"/debug/{filename}"
    except MeasurementError as exc:
        logger.warning("Measurement failed: %s", exc)
        raise HTTPException(status_code=422, detail="Unable to measure bottle") from exc

    # 3. Roboflow predictions
    try:
        predictions = await roboflow_client.predict(content)
    except Exception as exc:  # noqa: BLE001
        logger.error("Roboflow error: %s", exc)
        raise HTTPException(status_code=502, detail="Error contacting AI service") from exc

    # 4. Validation
    validation_result = validate_scan(measurement, predictions)

    # 5. Open bin via IoT if valid
    iot_events = []
    if validation_result.is_valid:
        iot_events = await smartbin_client.open_bin()

    # Add points to authenticated user if scan is valid
    user_total_points: Optional[int] = None
    if validation_result.is_valid:
        try:
            user_total_points = await add_points(current_user, validation_result.points_awarded)
            logger.info("Added %d points to user %s. New total: %d", 
                       validation_result.points_awarded, current_user.email, user_total_points)
        except Exception as e:
            logger.error("Failed to add points for user %s: %s", current_user.email, e)
            # Continue with scan even if points addition fails
            user_total_points = current_user.points

    # 6. Store to MongoDB with user information
    try:
        if mongo_db:
            scan_document = {
                "user_id": current_user.id,
                "user_email": current_user.email,
                "brand": validation_result.brand,
                "confidence": validation_result.confidence,
                "measurement": validation_result.measurement.__dict__,
                "points": validation_result.points_awarded,
                "valid": validation_result.is_valid,
                "reason": validation_result.reason,
                "iot_events": iot_events,
                "created_at": datetime.now(timezone.utc),
                "updated_at": datetime.now(timezone.utc)
            }
            
            result = await mongo_db["scans"].insert_one(scan_document)
            
            # Add scan ID to user's scan history
            if result.inserted_id:
                try:
                    from ..services.service_factory import get_user_service
                    user_service = get_user_service()
                    await user_service.add_scan_to_user(str(current_user.id), str(result.inserted_id))
                except Exception as e:
                    logger.warning("Failed to add scan to user history: %s", e)
                    
    except Exception as exc:  # noqa: BLE001
        logger.error("Failed to save scan to DB: %s", exc)

    # 7. Broadcast to connected WS clients
<<<<<<< HEAD
    try:
        # Broadcast to all clients (general notification)
        await manager.broadcast({
            "type": "scan_result",
            "data": {
                "user_id": str(current_user.id),
                "user_email": current_user.email,
                "brand": validation_result.brand,
                "confidence": validation_result.confidence,
                "diameter_mm": validation_result.measurement.diameter_mm,
                "height_mm": validation_result.measurement.height_mm,
                "volume_ml": validation_result.measurement.volume_ml,
                "points": validation_result.points_awarded,
                "total_points": user_total_points,
                "valid": validation_result.is_valid,
                "events": iot_events,
                "scan_id": str(result.inserted_id) if 'result' in locals() and result.inserted_id else None
            }
        })
        
        # Send user-specific notification if user is connected
        if manager.is_user_connected(str(current_user.id)):
            await manager.broadcast_to_user(str(current_user.id), {
                "type": "personal_scan_result",
                "data": {
                    "scan_id": str(result.inserted_id) if 'result' in locals() and result.inserted_id else None,
                    "brand": validation_result.brand,
                    "confidence": validation_result.confidence,
                    "points_awarded": validation_result.points_awarded,
                    "total_points": user_total_points,
                    "valid": validation_result.is_valid,
                    "timestamp": datetime.now(timezone.utc).isoformat()
                }
            })
            
    except Exception as e:
        logger.error("Failed to broadcast scan result: %s", e)
        # Continue with response even if WebSocket broadcast fails
=======
    await manager.broadcast({
        "type": "scan_result",
        "data": {
            "brand": validation_result.brand,
            "confidence": validation_result.confidence,
            "diameter_mm": validation_result.measurement.diameter_mm,
            "height_mm": validation_result.measurement.height_mm,
            "volume_ml": validation_result.measurement.volume_ml,
            "points": validation_result.points_awarded,
            "total_points": user_total_points,
            "valid": validation_result.is_valid,
            "events": iot_events,
            "email": x_user_email,
            "debug_url": debug_url,
            "debug_image": preview_b64,
        }
    })
>>>>>>> c075f36c

    # 8. Return response
    return ScanResponse(
        is_valid=validation_result.is_valid,
        reason=validation_result.reason,
        brand=validation_result.brand,
        confidence=validation_result.confidence,
        diameter_mm=validation_result.measurement.diameter_mm,
        height_mm=validation_result.measurement.height_mm,
        volume_ml=validation_result.measurement.volume_ml,
        points_awarded=validation_result.points_awarded,
        total_points=user_total_points,
        debug_image=preview_b64,
        debug_url=debug_url,
    )<|MERGE_RESOLUTION|>--- conflicted
+++ resolved
@@ -14,14 +14,11 @@
 from ..services.iot_client import SmartBinClient
 from ..services.ws_manager import manager
 from ..services.reward_service import add_points
-<<<<<<< HEAD
 from ..middleware.auth_middleware import get_current_user
 from ..models.user import User
-=======
 import base64, binascii
 from pathlib import Path
 from uuid import uuid4
->>>>>>> c075f36c
 
 router = APIRouter()
 logger = logging.getLogger(__name__)
@@ -126,7 +123,6 @@
         logger.error("Failed to save scan to DB: %s", exc)
 
     # 7. Broadcast to connected WS clients
-<<<<<<< HEAD
     try:
         # Broadcast to all clients (general notification)
         await manager.broadcast({
@@ -143,7 +139,9 @@
                 "total_points": user_total_points,
                 "valid": validation_result.is_valid,
                 "events": iot_events,
-                "scan_id": str(result.inserted_id) if 'result' in locals() and result.inserted_id else None
+                "scan_id": str(result.inserted_id) if 'result' in locals() and result.inserted_id else None,
+                "debug_url": debug_url,
+                "debug_image": preview_b64,
             }
         })
         
@@ -165,25 +163,6 @@
     except Exception as e:
         logger.error("Failed to broadcast scan result: %s", e)
         # Continue with response even if WebSocket broadcast fails
-=======
-    await manager.broadcast({
-        "type": "scan_result",
-        "data": {
-            "brand": validation_result.brand,
-            "confidence": validation_result.confidence,
-            "diameter_mm": validation_result.measurement.diameter_mm,
-            "height_mm": validation_result.measurement.height_mm,
-            "volume_ml": validation_result.measurement.volume_ml,
-            "points": validation_result.points_awarded,
-            "total_points": user_total_points,
-            "valid": validation_result.is_valid,
-            "events": iot_events,
-            "email": x_user_email,
-            "debug_url": debug_url,
-            "debug_image": preview_b64,
-        }
-    })
->>>>>>> c075f36c
 
     # 8. Return response
     return ScanResponse(
