"use client";

import Link from "next/link";
import { useEffect, useState } from "react";
import { useAuth } from "../contexts/AuthContext";

export default function HistoryList({ items = [] }) {
  const authContext = useAuth();
  const token = authContext?.token ?? null;
  const [fetchedItems, setFetchedItems] = useState([]);
  const [loading, setLoading] = useState(false);

  const formatAmount = (n) =>
    new Intl.NumberFormat("id-ID", { style: "currency", currency: "IDR", maximumFractionDigits: 0 }).format(Math.abs(n));
  const formatDate = (iso) => {
    try {
      const date = new Date(iso);
      return new Intl.DateTimeFormat("id-ID", {
        day: "2-digit",
        month: "long",
        year: "numeric",
        hour: "2-digit",
        minute: "2-digit",
        hour12: false,
      }).format(date).replace(",", ", ");
    } catch {
      return iso;
    }
  };

  useEffect(() => {
    const load = async () => {
      if (!token) return;
      setLoading(true);
      try {
        const base = process.env.NEXT_PUBLIC_BROWSER_API_URL || "http://localhost:8000";
        // Use scan history endpoint and filter client-side; newest first
        const res = await fetch(`${base}/api/scan/transactions?limit=4&success=1`, {
          headers: {
            Authorization: `Bearer ${token}`,
            "Content-Type": "application/json",
          },
        });
        if (!res.ok) throw new Error(`HTTP ${res.status}`);
        const data = await res.json();
        const list = Array.isArray(data) ? data : [];
        // Keep only valid scans with positive points, take latest 4
        let positives = list.filter((t) => !!t?.valid && (t?.points ?? 0) > 0).slice(0, 4);

        const mapped = positives.map((t) => ({
          id: t.id || t._id,
          title: "Tukar",
          time: formatDate(t.created_at || t.timestamp),
          amount: t.points ?? 0,
          points: t.points ?? 0,
          icon: "/tukar.svg",
        }));
        setFetchedItems(mapped);
      } catch (e) {
        console.error("Failed to load last 4 transactions", e);
        setFetchedItems([]);
      } finally {
        setLoading(false);
      }
    };
    load();
  }, [token]);

  const dataItems = items.length ? items : fetchedItems;

  return (
    <div className="rounded-[16px] bg-[var(--color-primary-700)] text-white [box-shadow:var(--shadow-card)] p-4">
      <div className="flex items-center justify-between">
        <div className="text-base leading-6 font-semibold">Riwayat Setoran</div>
        <Link href="/history" className="text-xs px-2.5 py-1 rounded-[999px] border border-white/60 text-white/90">
          Lihat semua →
        </Link>
      </div>

      <div className="mt-2">
        {loading ? (
          // Skeleton for 4 items
          Array.from({ length: 4 }).map((_, idx) => (
            <div key={idx} className={`flex items-center gap-4 py-3 ${idx !== 0 ? "border-t border-white/10" : ""}`}>
              <div className="shrink-0">
                <div className="w-10 h-10 rounded-full bg-white/20 animate-pulse" />
              </div>
              <div className="flex-1 min-w-0">
<<<<<<< HEAD
                <div className="text-sm font-semibold truncate">{it.title}</div>
                <div className="text-xs text-white/80">{it.time}</div>
              </div>
              <div className="text-right">
                <div className="text-sm font-bold">{positive ? "+" : "-"}{formatAmount(it.amount)}</div>
                {it.points ? (
                  <div className="text-xs text-white/90">+{it.points} Setor Poin</div>
                ) : null}
=======
                <div className="h-4 w-24 bg-white/20 rounded animate-pulse mb-1" />
                <div className="h-3 w-16 bg-white/10 rounded animate-pulse" />
              </div>
              <div className="text-right">
                <div className="h-4 w-16 bg-white/20 rounded animate-pulse mb-1" />
                <div className="h-3 w-12 bg-white/10 rounded animate-pulse" />
>>>>>>> bc70358a
              </div>
            </div>
          ))
        ) : (
          dataItems.map((it, idx) => {
            const positive = it.amount >= 0;
            return (
              <div key={it.id} className={`flex items-center gap-4 py-3 ${idx !== 0 ? "border-t border-white/10" : ""}`}>
                <div className="shrink-0">
                  {it.icon ? (
                    <img src={it.icon} alt="icon" className="w-10 h-10" />
                  ) : (
                    <div className="w-10 h-10 rounded-full bg-white/20" />
                  )}
                </div>
                <div className="flex-1 min-w-0">
                  <div className="text-[13px] font-semibold truncate">{it.title}</div>
                  <div className="text-[11px] text-white/80">{it.time}</div>
                </div>
                <div className="text-right">
                  <div className="text-[13px] font-bold">{positive ? "+" : "-"}{formatAmount(it.amount)}</div>
                  {it.points ? (
                    <div className="text-[11px] text-white/90">+{it.points} Setor Poin</div>
                  ) : null}
                </div>
              </div>
            );
          })
        )}
      </div>
    </div>
  );
}<|MERGE_RESOLUTION|>--- conflicted
+++ resolved
@@ -86,23 +86,12 @@
                 <div className="w-10 h-10 rounded-full bg-white/20 animate-pulse" />
               </div>
               <div className="flex-1 min-w-0">
-<<<<<<< HEAD
-                <div className="text-sm font-semibold truncate">{it.title}</div>
-                <div className="text-xs text-white/80">{it.time}</div>
-              </div>
-              <div className="text-right">
-                <div className="text-sm font-bold">{positive ? "+" : "-"}{formatAmount(it.amount)}</div>
-                {it.points ? (
-                  <div className="text-xs text-white/90">+{it.points} Setor Poin</div>
-                ) : null}
-=======
                 <div className="h-4 w-24 bg-white/20 rounded animate-pulse mb-1" />
                 <div className="h-3 w-16 bg-white/10 rounded animate-pulse" />
               </div>
               <div className="text-right">
                 <div className="h-4 w-16 bg-white/20 rounded animate-pulse mb-1" />
                 <div className="h-3 w-12 bg-white/10 rounded animate-pulse" />
->>>>>>> bc70358a
               </div>
             </div>
           ))
