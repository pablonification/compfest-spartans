--- conflicted
+++ resolved
@@ -6,20 +6,12 @@
 export default function BottomNav() {
   const pathname = usePathname();
 
-<<<<<<< HEAD
-  // Hide on login page
-  if (
-    pathname === "/login" ||
-    pathname.startsWith("/profile/edit") ||
-    pathname.startsWith("/tentang-kami")
-  )
-    return null;
 
-=======
   if (pathname === "/login") return null;
   if (pathname.startsWith("/scan")) return null;
   if (pathname.startsWith("/temuin")) return null;
->>>>>>> 0d1cb217
+  if (pathname.startsWith("/profile/edit")) return null;
+  if (pathname.startsWith("/tentang-kami")) return null;
   const isActive = (href) => pathname === href;
 
   return (
