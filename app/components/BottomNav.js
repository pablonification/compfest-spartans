"use client";

import Link from "next/link";
import { usePathname } from "next/navigation";

export default function BottomNav() {
  const pathname = usePathname();

  // Hide on login page
  if (pathname === "/login") return null;

  const isActive = (href) => pathname === href;

  return (
    <div className="fixed bottom-0 left-0 right-0 z-50">
      <div className="mx-auto max-w-[430px]">
        <div className="relative bg-white border-t border-gray-200 rounded-t-[24px] [box-shadow:var(--shadow-card)] pb-[env(safe-area-inset-bottom)]">
          {/* Center FAB, floating above the bar */}
          <Link
            href="/scan"
            aria-label="Pindai"
            className="absolute left-1/2 -translate-x-1/2 -top-12"
          >
            <span
              className="flex items-center justify-center w-24 h-24 rounded-full border border-gray-200 [box-shadow:var(--shadow-fab)]"
              style={{ background: "var(--color-primary-700)" }}
            >
              <img
                src="/scan-yellow.svg"
                alt=""
                className="w-10 h-10"
                aria-hidden="true"
                draggable="false"
              />
            </span>
          </Link>

          {/* Tabs row (space for the FAB) */}
          <div className="flex items-end justify-between px-16 pt-3 pb-3">
            {/* Left: Home */}
            <Link href="/" className="flex flex-col items-center text-xs">
              <div aria-hidden>
                <img
                  src={isActive("/") ? "/beranda.svg" : "/beranda-nonactive.svg"}
                  alt=""
                  className="w-8 h-8"
                  aria-hidden="true"
                  draggable="false"
                />
              </div>
              <span className={`mt-1 ${isActive("/") ? "text-[var(--color-primary-700)]" : "text-gray-600"}`}>
                Beranda
              </span>
            </Link>

<<<<<<< HEAD
            {/* Center FAB: Scan */}
            <Link
              href="/scan"
              className="-mt-8 w-16 h-16 rounded-full flex items-center justify-center [box-shadow:var(--shadow-fab)]"
              style={{ backgroundImage: "var(--gradient-primary)" }}
              aria-label="Pindai"
            >
              <div className="w-7 h-7 bg-white/90 rounded-md" aria-hidden />
            </Link>

            {/* Right: Saya */}
            <Link href="/profile" className="flex flex-col items-center text-xs">
              <div
                className={`w-7 h-7 rounded-md ${
                  isActive("/profile") ? "bg-[var(--color-primary-700)]" : "bg-gray-300"
                }`}
                aria-hidden
              />
              <span className={`mt-1 ${isActive("/profile") ? "text-[var(--color-primary-700)]" : "text-gray-600"}`}>
                Profil
=======
            {/* Right: Saya */}
            <Link href="/history" className="flex flex-col items-center text-xs">
              <div aria-hidden>
                <img
                  src={isActive("/history") ? "/profile.svg" : "/profile-nonactive.svg"}
                  alt=""
                  className="w-8 h-8"
                  aria-hidden="true"
                  draggable="false"
                />
              </div>
              <span className={`mt-1 ${isActive("/history") ? "text-[var(--color-primary-700)]" : "text-gray-600"}`}>
                Saya
>>>>>>> 2bb0d43b
              </span>
            </Link>
          </div>
        </div>
      </div>
    </div>
  );
}

<|MERGE_RESOLUTION|>--- conflicted
+++ resolved
@@ -52,31 +52,8 @@
                 Beranda
               </span>
             </Link>
-
-<<<<<<< HEAD
-            {/* Center FAB: Scan */}
-            <Link
-              href="/scan"
-              className="-mt-8 w-16 h-16 rounded-full flex items-center justify-center [box-shadow:var(--shadow-fab)]"
-              style={{ backgroundImage: "var(--gradient-primary)" }}
-              aria-label="Pindai"
-            >
-              <div className="w-7 h-7 bg-white/90 rounded-md" aria-hidden />
-            </Link>
-
             {/* Right: Saya */}
             <Link href="/profile" className="flex flex-col items-center text-xs">
-              <div
-                className={`w-7 h-7 rounded-md ${
-                  isActive("/profile") ? "bg-[var(--color-primary-700)]" : "bg-gray-300"
-                }`}
-                aria-hidden
-              />
-              <span className={`mt-1 ${isActive("/profile") ? "text-[var(--color-primary-700)]" : "text-gray-600"}`}>
-                Profil
-=======
-            {/* Right: Saya */}
-            <Link href="/history" className="flex flex-col items-center text-xs">
               <div aria-hidden>
                 <img
                   src={isActive("/history") ? "/profile.svg" : "/profile-nonactive.svg"}
@@ -86,9 +63,8 @@
                   draggable="false"
                 />
               </div>
-              <span className={`mt-1 ${isActive("/history") ? "text-[var(--color-primary-700)]" : "text-gray-600"}`}>
-                Saya
->>>>>>> 2bb0d43b
+              <span className={`mt-1 ${isActive("/profile") ? "text-[var(--color-primary-700)]" : "text-gray-600"}`}>
+                Profile
               </span>
             </Link>
           </div>
